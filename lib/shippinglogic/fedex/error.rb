--- conflicted
+++ resolved
@@ -44,20 +44,6 @@
             "was in an unexpected format. You might try glancing at the raw response by using the 'response' method on this error object."
           )
         end
-        
-<<<<<<< HEAD
-        super(errors.collect { |error| error[:message].strip }.to_sentence)
-      end
-      
-      def add_error(error, code = nil)
-        errors << {:message => error, :code => code}
-      end
-      
-      def errors
-        @errors ||= []
-=======
-        super(errors.collect { |error| error[:message] }.join(", "))
->>>>>>> 64c621f4
       end
     end
   end
